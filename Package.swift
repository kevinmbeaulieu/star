// swift-tools-version:5.5
// The swift-tools-version declares the minimum version of Swift required to build this package.

// Copyright 2020 Thumbtack, Inc.
//
// Licensed under the Apache License, Version 2.0 (the "License");
// you may not use this file except in compliance with the License.
// You may obtain a copy of the License at
//
//     http://www.apache.org/licenses/LICENSE-2.0
//
// Unless required by applicable law or agreed to in writing, software
// distributed under the License is distributed on an "AS IS" BASIS,
// WITHOUT WARRANTIES OR CONDITIONS OF ANY KIND, either express or implied.
// See the License for the specific language governing permissions and
// limitations under the License.

import PackageDescription

let package = Package(
    name: "SwiftTypeAdoptionReporter",
    platforms: [
        SupportedPlatform.macOS(.v11),
    ],
    products: [
        .executable(
            name: "star",
            targets: [
                "star",
            ]
        ),
        .library(
            name: "STARLib",
            type: .static,
            targets: [
                "STARLib",
            ]
        ),
    ],
    dependencies: [
<<<<<<< HEAD
        // Minor releases correspond to Swift versions (i.e., use 0.50x000.y with Swift 5.x)
        .package(name: "SwiftSyntax", url: "https://github.com/apple/swift-syntax.git", .upToNextMinor(from: "0.50500.0")),
=======
        .package(name: "SwiftSyntax", url: "https://github.com/apple/swift-syntax.git", .upToNextMajor(from: "0.50500.0")), // Minor releases correspond to Swift versions (i.e., use 0.50x000.y with Swift 5.x)
>>>>>>> 1d2dab97
        .package(name: "swift-argument-parser", url: "https://github.com/apple/swift-argument-parser.git", .upToNextMajor(from: "0.2.0")),
    ],
    targets: [
        .executableTarget(
            name: "star",
            dependencies: ["STARLib"]
        ),
        .target(
            name: "STARLib",
            dependencies: [
                "SwiftSyntax",
                .product(name: "ArgumentParser", package: "swift-argument-parser"),
            ]
        ),
        .testTarget(
            name: "STARLibTests",
            dependencies: ["STARLib"]
        ),
    ]
)<|MERGE_RESOLUTION|>--- conflicted
+++ resolved
@@ -38,12 +38,8 @@
         ),
     ],
     dependencies: [
-<<<<<<< HEAD
         // Minor releases correspond to Swift versions (i.e., use 0.50x000.y with Swift 5.x)
-        .package(name: "SwiftSyntax", url: "https://github.com/apple/swift-syntax.git", .upToNextMinor(from: "0.50500.0")),
-=======
-        .package(name: "SwiftSyntax", url: "https://github.com/apple/swift-syntax.git", .upToNextMajor(from: "0.50500.0")), // Minor releases correspond to Swift versions (i.e., use 0.50x000.y with Swift 5.x)
->>>>>>> 1d2dab97
+        .package(name: "SwiftSyntax", url: "https://github.com/apple/swift-syntax.git", .upToNextMajor(from: "0.50500.0")),
         .package(name: "swift-argument-parser", url: "https://github.com/apple/swift-argument-parser.git", .upToNextMajor(from: "0.2.0")),
     ],
     targets: [
